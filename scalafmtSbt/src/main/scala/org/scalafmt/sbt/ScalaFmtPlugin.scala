/* Modified version of
https://github.com/sbt/sbt-scalariform/blob/61a0b7b75441b458e4ff3c6c30ed87d087a2e569/src/main/scala/com/typesafe/sbt/Scalariform.scala

Original licence:

Copyright 2011-2012 Typesafe Inc.

Licensed under the Apache License, Version 2.0 (the "License");
you may not use this file except in compliance with the License.
You may obtain a copy of the License at

   http://www.apache.org/licenses/LICENSE-2.0

Unless required by applicable law or agreed to in writing, software
distributed under the License is distributed on an "AS IS" BASIS,
WITHOUT WARRANTIES OR CONDITIONS OF ANY KIND, either express or implied.
See the License for the specific language governing permissions and
limitations under the License.
 */
package org.scalafmt.sbt

import java.net.URLClassLoader

import sbt.Keys._
import sbt._
import sbt.plugins.JvmPlugin
import sbt.{IntegrationTest => It}

import scala.collection.immutable.Seq
import scala.util.Failure
import scala.util.Success

object ScalaFmtPlugin extends AutoPlugin {

  object autoImport {
    // These should in fact be commands instead of tasks.
    lazy val scalafmt: TaskKey[Unit] =
      taskKey[Unit]("Format Scala sources using scalafmt")

    lazy val scalafmtTest: TaskKey[Unit] = taskKey[Unit](
      "Test for mis-formatted Scala sources, " +
        "exits with status 1 on failure.")

    lazy val scalafmtConfig: TaskKey[Option[File]] =
      taskKey[Option[File]]("Configuration file for scalafmt.")

    lazy val hasScalafmt: TaskKey[HasScalaFmt] = taskKey[HasScalaFmt](
      "Classloaded Scalafmt210 instance to overcome 2.10 incompatibility issues.")

    lazy val formatSbtFiles: SettingKey[Boolean] =
      settingKey[Boolean]("If true, format *.sbt files in this project.")

    def scalafmtSettings: Seq[Setting[_]] =
      noConfigScalafmtSettings ++
        inConfig(Compile)(configScalafmtSettings) ++
        inConfig(Test)(configScalafmtSettings)

    lazy val reformatOnCompileSettings: Seq[Def.Setting[_]] = List(
      compileInputs in (Compile, compile) <<=
        (compileInputs in (Compile, compile)) dependsOn (scalafmt in Compile),
      compileInputs in (Test, compile) <<=
        (compileInputs in (Test, compile)) dependsOn (scalafmt in Test)
    )

    lazy val scalafmtSettingsWithIt: Seq[Setting[_]] =
      scalafmtSettings ++
        inConfig(IntegrationTest)(configScalafmtSettings)

    lazy val reformatOnCompileWithItSettings: Seq[Def.Setting[_]] =
      reformatOnCompileSettings ++ List(
        compileInputs in (It, compile) <<=
          (compileInputs in (It, compile)) dependsOn
            (scalafmt in It)
      )
  }
  import autoImport._

  override val projectSettings = scalafmtSettings

  override def trigger = allRequirements

  override def requires = JvmPlugin

  def noConfigScalafmtSettings: Seq[Setting[_]] =
    List(
      ivyConfigurations += config("scalafmt").hide,
      libraryDependencies ++= Seq(
        // scala-library needs to be explicitly added to fix
        // https://github.com/olafurpg/scalafmt/issues/190
        "org.scala-lang" % "scala-library" % org.scalafmt.Versions.scala % "scalafmt",
        "com.geirsson" % "scalafmt-cli_2.11" % org.scalafmt.Versions.nightly % "scalafmt"
      )
    )

  def configScalafmtSettings: Seq[Setting[_]] =
    List(
      (sourceDirectories in hasScalafmt) := unmanagedSourceDirectories.value,
<<<<<<< HEAD
      includeFilter in Global in hasScalafmt := "*.scala",
      formatSbtFiles in Global := true,
=======
      includeFilter in Global in hasScalafmt := "*.scala" || "*.sbt",
>>>>>>> cde63b50
      scalafmtConfig in Global := None,
      hasScalafmt := {
        val report = update.value
        val jars = report.select(configurationFilter("scalafmt"))
        HasScalaFmt(
          getScalafmtLike(new URLClassLoader(jars.map(_.toURI.toURL).toArray,
                                             null),
                          streams.value),
          scalafmtConfig.value,
          streams.value,
          (baseDirectory in hasScalafmt).value +:
            (sourceDirectories in hasScalafmt).value.toList,
          (includeFilter in hasScalafmt).value,
          (excludeFilter in hasScalafmt).value,
          thisProjectRef.value)
      },
      scalafmt := hasScalafmt.value.writeFormattedContentsToFiles(),
      scalafmtTest := hasScalafmt.value.testProjectIsFormatted()
    )

  private def getScalafmtLike(classLoader: URLClassLoader,
                              streams: TaskStreams): ScalaFmtLike = {
    val loadedClass =
      new ReflectiveDynamicAccess(classLoader).createInstanceFor[ScalaFmtLike](
        "org.scalafmt.cli.Scalafmt210",
        Seq.empty)

    loadedClass match {
      case Success(x) => x
      case Failure(e) =>
        streams.log.error(
          s"""Unable to classload ScalaFmt, please file an issue:
               |https://github.com/olafurpg/scalafmt/issues
               |
               |URLs: ${classLoader.getURLs.mkString("\n")}
               |Version: ${org.scalafmt.Versions.nightly}
               |Error: ${e.getClass}
               |Message: ${e.getMessage}
               |${e.getStackTrace.mkString("\n")}""".stripMargin)
        throw e
    }
  }
}<|MERGE_RESOLUTION|>--- conflicted
+++ resolved
@@ -95,12 +95,8 @@
   def configScalafmtSettings: Seq[Setting[_]] =
     List(
       (sourceDirectories in hasScalafmt) := unmanagedSourceDirectories.value,
-<<<<<<< HEAD
-      includeFilter in Global in hasScalafmt := "*.scala",
+      includeFilter in Global in hasScalafmt := "*.scala" || "*.sbt",
       formatSbtFiles in Global := true,
-=======
-      includeFilter in Global in hasScalafmt := "*.scala" || "*.sbt",
->>>>>>> cde63b50
       scalafmtConfig in Global := None,
       hasScalafmt := {
         val report = update.value
